--- conflicted
+++ resolved
@@ -1,10 +1,7 @@
-<<<<<<< HEAD
 - update dat_to_dataframe function
 
 v1.1.1
-=======
 - add keyword arguments for additional flexibility to run_elmer_grid
->>>>>>> 95008d1f
 - sphinx documentation / readthedocs
 - use os.path.join instead of manual filepath construction
 
