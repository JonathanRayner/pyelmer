--- conflicted
+++ resolved
@@ -14,12 +14,9 @@
         sim_dir (str): Simulation directory
         meshfile (str): Filename of .msh file
         elmergrid (str, optional): ElmerGrid executable
-<<<<<<< HEAD
     Kwargs:
         out_dir (str): Optional directory to save the output
         keep_mesh_dir (bool): Whether to keep the mesh directory
-=======
->>>>>>> 1e047a43
     """
     if elmergrid is None:
         # On Windows ElmerGrid.exe is not found once gmsh.initialize() was executed.
